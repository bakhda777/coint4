# ВНИМАНИЕ: Строки с sys.path.insert удалены! Они больше не нужны благодаря conftest.py.

import numpy as np
import pandas as pd
import statsmodels.api as sm

from coint2.core import performance

# Импортируем код проекта напрямую
from coint2.engine.backtest_engine import PairBacktester


def calc_params(df: pd.DataFrame) -> tuple[float, float, float]:
    """Calculate beta, mean and std of spread for the given DataFrame."""
    y_col, x_col = df.columns[0], df.columns[1]
    beta = df[y_col].cov(df[x_col]) / df[x_col].var()
    spread = df[y_col] - beta * df[x_col]
    return beta, spread.mean(), spread.std()


def manual_backtest(
    df: pd.DataFrame,
    rolling_window: int,
    z_threshold: float,
    z_exit: float,
    commission_pct: float,
    slippage_pct: float,
    capital_at_risk: float,
    stop_loss_multiplier: float,
    cooldown_periods: int,
    half_life: float | None = None,
    time_stop_multiplier: float | None = None,
) -> pd.DataFrame:
    """Эталонная реализация логики бэктеста для проверки."""
    df = df.copy()
    y_col, x_col = df.columns[0], df.columns[1]

    df["beta"] = np.nan
    df["mean"] = np.nan
    df["std"] = np.nan
    df["spread"] = np.nan
    df["z_score"] = np.nan

    for i in range(rolling_window, len(df)):
        window = df.iloc[i - rolling_window : i]
        y_win = window[y_col]
        x_win = window[x_col]
        x_const = sm.add_constant(x_win)
        model = sm.OLS(y_win, x_const).fit()
        beta = model.params.iloc[1]
        spread_win = y_win - beta * x_win
        mean = spread_win.mean()
        std = spread_win.std()
        if std < 1e-6:
            continue
        curr_spread = df[y_col].iat[i] - beta * df[x_col].iat[i]
        z = (curr_spread - mean) / std
        df.loc[df.index[i], ["beta", "mean", "std", "spread", "z_score"]] = [
            beta,
            mean,
            std,
            curr_spread,
            z,
        ]

    df["position"] = 0.0
    df["trades"] = 0.0
    df["costs"] = 0.0
    df["pnl"] = 0.0

    position = 0.0
    entry_z = 0.0
    stop_loss_z = 0.0
    cooldown_remaining = 0
    entry_index = 0

    # Вынесем get_loc вычисления из цикла для оптимизации
    position_col_idx = df.columns.get_loc("position")
    trades_col_idx = df.columns.get_loc("trades")
    costs_col_idx = df.columns.get_loc("costs")
    pnl_col_idx = df.columns.get_loc("pnl")

    for i in range(1, len(df)):
        if (
            pd.isna(df["spread"].iat[i])
            or pd.isna(df["spread"].iat[i - 1])
            or pd.isna(df["z_score"].iat[i])
        ):
            df.iat[i, position_col_idx] = position
            df.iat[i, trades_col_idx] = 0.0
            df.iat[i, costs_col_idx] = 0.0
            df.iat[i, pnl_col_idx] = 0.0
            continue

        beta = df["beta"].iat[i]
        mean = df["mean"].iat[i]
        std = df["std"].iat[i]
        spread_prev = df["spread"].iat[i - 1]
        spread_curr = df["spread"].iat[i]
        z_curr = df["z_score"].iat[i]

        pnl = position * (spread_curr - spread_prev)

        new_position = position

        if (
            position != 0
            and half_life is not None
            and time_stop_multiplier is not None
        ):
            trade_duration = i - entry_index
            time_stop_limit = half_life * time_stop_multiplier
            if trade_duration > time_stop_limit:
                new_position = 0.0
                cooldown_remaining = cooldown_periods

        # Уменьшаем cooldown счетчик
        if cooldown_remaining > 0:
            cooldown_remaining -= 1

        # Закрытие позиций в конце теста для чистоты метрик
        if i == len(df) - 1 and position != 0:
            new_position = 0.0  # Форс-закрытие в последнем периоде
            cooldown_remaining = cooldown_periods
        elif position > 0 and z_curr <= stop_loss_z:
            new_position = 0.0
            cooldown_remaining = cooldown_periods
        elif position < 0 and z_curr >= stop_loss_z:
            new_position = 0.0
            cooldown_remaining = cooldown_periods
        # Z-score exit: закрываем позицию если z-score вернулся к нулю
        elif position != 0 and abs(z_curr) <= z_exit:
            new_position = 0.0
            cooldown_remaining = cooldown_periods

        # Проверяем сигналы входа только если не в последнем периоде и не в cooldown
        if i < len(df) - 1 and cooldown_remaining == 0:
            signal = 0
            if z_curr > z_threshold:
                signal = -1
            elif z_curr < -z_threshold:
                signal = 1

            z_prev = df["z_score"].iat[i - 1]
            long_confirmation = (signal == 1) and (z_curr > z_prev)
            short_confirmation = (signal == -1) and (z_curr < z_prev)

            if new_position == 0 and (long_confirmation or short_confirmation):
                entry_z = z_curr
                stop_loss_z = float(np.sign(entry_z) * stop_loss_multiplier)
                stop_loss_price = mean + stop_loss_z * std
                risk_per_unit = abs(spread_curr - stop_loss_price)
                trade_value = df[y_col].iat[i] + abs(beta) * df[x_col].iat[i]
                size_risk = (
                    capital_at_risk / risk_per_unit if risk_per_unit != 0 else 0.0
                )
                size_value = capital_at_risk / trade_value if trade_value != 0 else 0.0
                size = min(size_risk, size_value)
                new_position = signal * size
<<<<<<< HEAD
                entry_index = i
            elif new_position != 0 and signal != 0 and np.sign(new_position) != signal:
=======
            elif (
                new_position != 0
                and (long_confirmation or short_confirmation)
                and np.sign(new_position) != signal
            ):
>>>>>>> 840e614d
                entry_z = z_curr
                stop_loss_z = float(np.sign(entry_z) * stop_loss_multiplier)
                stop_loss_price = mean + stop_loss_z * std
                risk_per_unit = abs(spread_curr - stop_loss_price)
                trade_value = df[y_col].iat[i] + abs(beta) * df[x_col].iat[i]
                size_risk = (
                    capital_at_risk / risk_per_unit if risk_per_unit != 0 else 0.0
                )
                size_value = capital_at_risk / trade_value if trade_value != 0 else 0.0
                size = min(size_risk, size_value)
                new_position = signal * size
                entry_index = i

        trades = abs(new_position - position)
        trade_value = df[y_col].iat[i] + abs(beta) * df[x_col].iat[i]

        price_s1 = df[y_col].iat[i]
        price_s2 = df[x_col].iat[i]
        position_s1_change = new_position - position
        position_s2_change = -new_position * beta - (-position * beta)

        notional_change_s1 = abs(position_s1_change * price_s1)
        notional_change_s2 = abs(position_s2_change * price_s2)

        commission = (notional_change_s1 + notional_change_s2) * commission_pct
        slippage = (notional_change_s1 + notional_change_s2) * slippage_pct
        costs = commission + slippage

        df.iat[i, position_col_idx] = new_position
        df.iat[i, trades_col_idx] = trades
        df.iat[i, costs_col_idx] = costs
        df.iat[i, pnl_col_idx] = pnl - costs

        position = new_position

    df["cumulative_pnl"] = df["pnl"].cumsum()
    return df


def test_backtester_outputs():
    """Проверяет, что каждый столбец и метрика бэктестера совпадают с эталоном."""
    np.random.seed(0)
    # Используем произвольные имена колонок для проверки надежности
    data = pd.DataFrame(
        {
            "ASSET_Y": np.linspace(1, 20, 20) + np.random.normal(0, 0.5, size=20),
            "ASSET_X": np.linspace(1, 20, 20),
        }
    )

    z_threshold = 1.0
    commission = 0.001
    slippage = 0.0005
    annualizing_factor = 365

    rolling_window = 3

    bt = PairBacktester(
        data,
        rolling_window=rolling_window,
        z_threshold=z_threshold,
        z_exit=0.0,
        commission_pct=commission,
        slippage_pct=slippage,
        annualizing_factor=annualizing_factor,
        capital_at_risk=100.0,
        stop_loss_multiplier=2.0,
        cooldown_periods=0,
    )
    bt.run()
    result = bt.get_results()

    result_df = pd.DataFrame(
        {
            "spread": result["spread"],
            "z_score": result["z_score"],
            "position": result["position"],
            "pnl": result["pnl"],
            "cumulative_pnl": result["cumulative_pnl"],
        }
    )

    # Сравниваем с эталоном
    expected = manual_backtest(
        data,
        rolling_window,
        1.0,
        0.0,
        commission_pct=commission,
        slippage_pct=slippage,
        capital_at_risk=100.0,
        stop_loss_multiplier=2.0,
        cooldown_periods=0,
    )
    expected_for_comparison = expected[
        ["spread", "z_score", "position", "pnl", "cumulative_pnl"]
    ]

    pd.testing.assert_frame_equal(result_df, expected_for_comparison)
    assert isinstance(result["trades_log"], list)

    # Проверяем метрики
    metrics = bt.get_performance_metrics()

    expected_pnl = expected["pnl"].dropna()
    expected_cum_pnl = expected["cumulative_pnl"].dropna()
    expected_metrics = {
        "sharpe_ratio": performance.sharpe_ratio(expected_pnl, annualizing_factor),
        "max_drawdown": performance.max_drawdown(expected_cum_pnl),
        "total_pnl": expected_cum_pnl.iloc[-1] if not expected_cum_pnl.empty else 0.0,
    }

    # Надежное сравнение словарей с float-числами
    assert metrics.keys() == expected_metrics.keys()
    assert np.isclose(metrics["sharpe_ratio"], expected_metrics["sharpe_ratio"])
    assert np.isclose(metrics["max_drawdown"], expected_metrics["max_drawdown"])
    assert np.isclose(metrics["total_pnl"], expected_metrics["total_pnl"])


def test_zero_std_handling() -> None:
    """Проверяет корректность работы при нулевом стандартном отклонении спреда."""
    data = pd.DataFrame({"Y": 2 * np.arange(1, 11), "X": np.arange(1, 11)})

    rolling_window = 3

    beta, mean, std = calc_params(data)
    assert std == 0

    bt = PairBacktester(
        data,
        rolling_window=rolling_window,
        z_threshold=1.0,
        z_exit=0.0,
        commission_pct=0.001,
        slippage_pct=0.0005,
        capital_at_risk=100.0,
        stop_loss_multiplier=2.0,
        cooldown_periods=0,
    )
    bt.run()
    result = bt.get_results()

    result_df = pd.DataFrame(
        {
            "spread": result["spread"],
            "z_score": result["z_score"],
            "position": result["position"],
            "pnl": result["pnl"],
            "cumulative_pnl": result["cumulative_pnl"],
        }
    )

    expected = manual_backtest(
        data,
        rolling_window,
        1.0,
        0.0,
        commission_pct=0.001,
        slippage_pct=0.0005,
        capital_at_risk=100.0,
        stop_loss_multiplier=2.0,
        cooldown_periods=0,
    )
    expected_for_comparison = expected[
        ["spread", "z_score", "position", "pnl", "cumulative_pnl"]
    ]

    pd.testing.assert_frame_equal(result_df, expected_for_comparison)
    assert isinstance(result["trades_log"], list)

    metrics = bt.get_performance_metrics()
    assert metrics == {"sharpe_ratio": 0.0, "max_drawdown": 0.0, "total_pnl": 0.0}<|MERGE_RESOLUTION|>--- conflicted
+++ resolved
@@ -157,16 +157,13 @@
                 size_value = capital_at_risk / trade_value if trade_value != 0 else 0.0
                 size = min(size_risk, size_value)
                 new_position = signal * size
-<<<<<<< HEAD
-                entry_index = i
-            elif new_position != 0 and signal != 0 and np.sign(new_position) != signal:
-=======
+
             elif (
                 new_position != 0
                 and (long_confirmation or short_confirmation)
                 and np.sign(new_position) != signal
             ):
->>>>>>> 840e614d
+
                 entry_z = z_curr
                 stop_loss_z = float(np.sign(entry_z) * stop_loss_multiplier)
                 stop_loss_price = mean + stop_loss_z * std
